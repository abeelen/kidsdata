--- conflicted
+++ resolved
@@ -6,14 +6,9 @@
 from collections import namedtuple
 import numpy as np
 from astropy.table import Table, MaskedColumn
-<<<<<<< HEAD
 import os
 import sys
 # import logging
-=======
-
-import logging
->>>>>>> b5068abb
 
 # import line_profiler
 # import atexit
@@ -21,7 +16,6 @@
 # atexit.register(profile.print_stats)
 
 # TODO: This should not be fixed here
-<<<<<<< HEAD
 try:
     # try to load NIKA_LIB_PATH environment variable
     NIKA_LIB_PATH=os.environ['NIKA_LIB_PATH']
@@ -40,14 +34,6 @@
           file=sys.stderr
           )
     sys.exit()
-=======
-#LIBPATH = '/data/KISS/NIKA_lib_AB_OB_gui/Readdata/C/'
-#READNIKADATA = ctypes.cdll.LoadLibrary(LIBPATH + '/libreadnikadata.so')
-
-# For my mac
-libpath = '/Users/yixiancao/workCodes/NIKA_lib_AB_OB_gui/Readdata/C/'
-READNIKADATA = ctypes.cdll.LoadLibrary(libpath + '/libreadnikadata.dylib')
->>>>>>> b5068abb
 
 # Defining TconfigHeader following Acquisition/Library/configNika/TconfigNika.h
 TconfigHeader = namedtuple('TconfigHeader',
@@ -82,10 +68,10 @@
 DETECTORS_CODE = {'kid': 3, 'kod': 2, 'all': 1, 'a1': 4, 'a2': 5, 'a3': 6}
 
 def decode_ip(int32_val):
-    bin = np.binary_repr(int32_val, width = 32) 
-    int8_arr = [int(bin[0:8],2), int(bin[8:16],2), 
+    bin = np.binary_repr(int32_val, width = 32)
+    int8_arr = [int(bin[0:8],2), int(bin[8:16],2),
                 int(bin[16:24],2), int(bin[24:32],2)]
-    return int8_arr  
+    return int8_arr
 
 # @profile
 def read_info(filename, det2read='KID', list_data='all', silent=True):
@@ -185,7 +171,7 @@
     # Decode the name
     for key in ['nomexp1', 'nomexp2', 'nomexp3', 'nomexp4']:
         param_c[key] = param_c[key].tobytes().strip(b'\x00').decode('ascii')
-    
+
     # Decode the IPs :
     for key in param_c.keys():
         if '_ip' in key:
@@ -335,14 +321,9 @@
     buffer_dataU = np.zeros(nb_to_read // np_pt_bloc * _sample_U,
                             dtype=np.double)
 
-<<<<<<< HEAD
-    # logging.info('buffer allocated : \n    - buffer_dataS  {} MiB\n    - buffer_dataU  {} MiB'.format(buffer_dataS.nbytes / 1024 / 1024,
-    #                                                                                              buffer_dataU.nbytes / 1024 / 1024))
-=======
-    logging.info('buffer allocated : \n    - buffer_dataS  {} MiB\n    - buffer_dataU  {} MiB'.format(buffer_dataS.nbytes / 1024 / 1024, 
+    logging.info('buffer allocated : \n    - buffer_dataS  {} MiB\n    - buffer_dataU  {} MiB'.format(buffer_dataS.nbytes / 1024 / 1024,
                                                                                                       buffer_dataU.nbytes / 1024 / 1024))
     logging.debug('before read_nika_all')
->>>>>>> b5068abb
     nb_samples_read = read_nika_all(bytes(filename, 'ascii'),
                                     buffer_dataS.ctypes.data_as(p_double),
                                     buffer_dataU.ctypes.data_as(p_double),
