#!/usr/bin/env python3
# -*- coding: utf-8 -*-
# pylint: disable=C0301,C0103
import os
import gc
import sys

# import h5py
import logging
import ctypes
import numpy as np
from pathlib import Path
from collections import namedtuple
from astropy.table import Table, MaskedColumn

# import line_profiler
# import atexit
# profile = line_profiler.LineProfiler()
# atexit.register(profile.print_stats)

# TODO: This should not be fixed here
NIKA_LIB_PATH = os.getenv("NIKA_LIB_PATH", "/data/KISS/NIKA_lib_AB_OB_gui/Readdata/C/")
NIKA_LIB_SO = Path(NIKA_LIB_PATH) / "libreadnikadata.so"

assert NIKA_LIB_SO.exists(), (
    "Could not find NIKA LIB so File [%s] \n" % NIKA_LIB_SO
    + "You might have forgotten to set $NIKA_LIB_PATH or compile the library"
)

READNIKADATA = ctypes.cdll.LoadLibrary(str(NIKA_LIB_SO))

# Defining TconfigHeader following Acquisition/Library/configNika/TconfigNika.h
TconfigHeader = namedtuple(
    "TconfigHeader",
    [
        "size_MotorModulTable",
        "nb_brut_ud",
        "nb_boites_mesure",
        "nb_detecteurs",
        "nb_pt_bloc",
        "nb_sample_fichier",
        "nb_det_mini",
        "nb_brut_uc",
        "version_header",
        "nb_param_c",
        "nb_param_d",
        "lg_header_util",
        "nb_brut_c",
        "nb_brut_d",
        "nb_brut_periode",
        "nb_data_c",
        "nb_data_d",
        "nb_champ_reglage",
    ],
)

# Tname list the name of the computed/requested variables and detectors
TName = namedtuple("TName", ["ComputedDataSc", "ComputedDataSd", "ComputedDataUc", "ComputedDataUd", "RawDataDetector"])


DETECTORS_CODE = {"kid": 3, "kod": 2, "all": 1, "a1": 4, "a2": 5, "a3": 6}


def decode_ip(int32_val):
    """Decode an int32 bit into 4 8 bit int."""
    bin = np.binary_repr(int32_val, width=32)
    int8_arr = [int(bin[0:8], 2), int(bin[8:16], 2), int(bin[16:24], 2), int(bin[24:32], 2)]
    return int8_arr


# @profile
def read_info(filename, det2read="KID", list_data="all", silent=True):
    """Read header information from a binary file.

    Parameters
    ----------
    filename : str
        Full filename
    det2read : str (kid, kod, all, a1, a2, a3)
        Detector type to read
    list_data : str ('all', '...')
        A string containing the list of data to be read, could be 'all'
    silent : bool (default:True)
        Silence the output of the C library

    Returns
    -------
    tconfigheader: namedtuple
        a copy of the TconfigHeader of the file
    version_header: int
        the version of the header
    param_c: dict
        the common variables for the file
    kidpar: :class:`~astropy.table.Table`
        the kidpar of the file
    tname: namedtuple
        the full name of the requested data and detectors
    nb_read_sample: int
        the total  number of sample in the file

    """
    codelistdet = DETECTORS_CODE.get(det2read.lower(), -1)

    # nb_char_nom = 16
    length_header = 300000
    var_name_length = 200000
    nb_max_det = 8001

    p_int32 = ctypes.POINTER(ctypes.c_int32)

    read_nika_info = READNIKADATA.read_nika_info
    read_nika_info.argtypes = [
        ctypes.c_char_p,
        p_int32,
        ctypes.c_int32,
        ctypes.c_char_p,
        ctypes.c_int32,
        ctypes.c_char_p,
        ctypes.c_int32,
        p_int32,
        p_int32,
        p_int32,
        p_int32,
        p_int32,
        p_int32,
        p_int32,
        ctypes.c_int,
    ]

    buffer_header = np.zeros(length_header, dtype=np.int32)
    var_name_buffer = ctypes.create_string_buffer(var_name_length)
    list_detector = np.zeros(nb_max_det, dtype=np.int32)
    nb_Sc = ctypes.c_int32()
    nb_Sd = ctypes.c_int32()
    nb_Uc = ctypes.c_int32()
    nb_Ud = ctypes.c_int32()
    idx_param_c = ctypes.c_int32()
    idx_param_d = ctypes.c_int32()

    nb_read_samples = read_nika_info(
        bytes(filename, "ascii"),
        buffer_header.ctypes.data_as(p_int32),
        length_header,
        var_name_buffer,
        var_name_length,
        bytes(list_data, "ascii"),
        codelistdet,
        list_detector.ctypes.data_as(p_int32),
        nb_Sc,
        nb_Sd,
        nb_Uc,
        nb_Ud,
        idx_param_c,
        idx_param_d,
        silent,
    )

    nb_Sc = nb_Sc.value
    nb_Sd = nb_Sd.value
    nb_Uc = nb_Uc.value
    nb_Ud = nb_Ud.value
    idx_param_c = idx_param_c.value
    idx_param_d = idx_param_d.value

    # See Acquisition/Library/configNika/TconfigNika.h
    header = TconfigHeader(*(buffer_header[4:22].tolist()))

    nb_detectors = list_detector[0]
    idx_detectors = list_detector[1 : list_detector[0] + 1]

    version_header = header.version_header // 65536

    # Proper way to do it :
    # var_name = [var_name_buffer.raw[ind: ind+16].strip(b'\x00').decode('ascii') for ind in range(0, len(var_name_buffer.raw), 16)]
    # Faster way :
    var_name = [name for name in var_name_buffer.raw.decode("ascii").split("\x00") if name != ""]

    # Retrieve the param commun
    idx = 0
    name_param_c = var_name[idx : idx + header.nb_param_c]
    val_param_c = buffer_header[idx_param_c : idx_param_c + header.nb_param_c]
    param_c = dict(zip(name_param_c, val_param_c))

    # Decode the name
<<<<<<< HEAD
    param_c['nomexp'] = ''
    for key in ['nomexp1', 'nomexp2', 'nomexp3', 'nomexp4']:
        param_c['nomexp'] += param_c[key].tobytes().strip(b'\x00').decode('ascii')
        del(param_c[key])
=======
    param_c["nomexp"] = ""
    for key in ["nomexp1", "nomexp2", "nomexp3", "nomexp4"]:
        param_c["nomexp"] += param_c[key].tobytes().strip(b"\x00").decode("ascii")
        del param_c[key]
>>>>>>> bb551480

    # Decode the IPs :
    for key in param_c.keys():
        if "_ip" in key:
            param_c[key] = ".".join([str(int8) for int8 in decode_ip(param_c[key])])

    # from ./Acquisition/instrument/kid_amc/server/TamcServer.cpp
    if param_c["div_kid"] > 0:
        param_c["div_kid"] *= 4
    else:
        param_c["div_kid"] += 2  # -1 --> 4KHz   0 -> 2 kHz   1 -> 1 kHz

    # Note: it was done later in the original code, bugged anyway
    param_c["acqfreq"] = 5.0e8 / 2.0 ** 19 / param_c["div_kid"]

    # Retrieve the param detector
    idx += header.nb_param_c
    name_param_d = var_name[idx : idx + header.nb_param_d]
    val_param_d = buffer_header[idx_param_d : idx_param_d + header.nb_param_d * header.nb_detecteurs].reshape(
        header.nb_param_d, header.nb_detecteurs
    )
    param_d = dict(zip(name_param_d, val_param_d))

    # nom1 & nom2 are actually defined as a struct Tname8 namedet (TconfingNika.h), ie char[8] ie 64 bit (public_def.h)
    param_d["namedet"] = [
        name.tobytes().strip(b"\x00").decode("ascii")
        for name in np.append(param_d["nom1"], param_d["nom2"]).reshape(header.nb_detecteurs, 2).view(np.byte)
    ]
    for key in ["nom1", "nom2"]:
        del param_d[key]

    # typedet is actually a Utype typedet (TconfigNika.h), ie a union of either a int32 val or a struct with 4 8 bit int.
    param_d["typedet"], param_d["masqdet"], param_d["acqbox"], param_d["array"] = (
        param_d["typedet"].view(np.byte).reshape(header.nb_detecteurs, 4).T
    )

    # WHY ?
    param_d["frequency"] *= 10

    # Build the kidpar
    kidpar = Table(param_d, masked=True)
    detector_mask = np.ones(header.nb_detecteurs, dtype=np.bool)
    detector_mask[idx_detectors] = False
    kidpar.add_column(MaskedColumn(np.arange(header.nb_detecteurs), mask=detector_mask), index=0, name="index")
    kidpar.add_index("namedet")

    idx += header.nb_param_d
    name_data_Sc = var_name[idx : idx + nb_Sc]
    idx += nb_Sc
    name_data_Sd = var_name[idx : idx + nb_Sd]
    # name_data_Sd.append('flag') # WHY ???
    idx += nb_Sd
    name_data_Uc = var_name[idx : idx + nb_Uc]
    idx += nb_Uc
    name_data_Ud = var_name[idx : idx + nb_Ud]
    idx += nb_Ud
    name_detectors = var_name[idx : idx + nb_detectors]

    names = TName(name_data_Sc, name_data_Sd, name_data_Uc, name_data_Ud, name_detectors)

    del (buffer_header, var_name_buffer, list_detector)
    gc.collect()
    ctypes._reset_cache()

    return header, version_header, param_c, kidpar, names, nb_read_samples


def read_all(
    filename,
    det2read="KID",
    list_data="indice A_mask I Q",
    list_detector=None,
    start=None,
    end=None,
    silent=True,
    correct_pps=False,
    ordering="K",
):
    """Short summary.

    Parameters
    ----------
    filename : str
        Full filename
    det2read : str {kid, kod, all, a1, a2, a3}
        Detector type to read
    list_data : str ('all', '...')
        A string containing the list of data to be read, could be 'all'
    list_detector : :class:`~numpy.array`
        The list of detector to read, by default `None` read all available KIDs.
    start : int
        The starting block, default 0.
    end : type
        The ending block, default full available dataset.
    silent : bool
        Silence the output of the C library. The default is True
    correct_pps: bool
        correct the pps signal. The default is False
    ordering: str
        memory ordering requested to convert data from NIKA eading library to python numpy array
        The default is 'K' which speedup the conversion by keeping memory ordering. It can be changed to 'C'. This
        variable must be really checked for further analysis and how it impact performances
    Returns
    -------
    dataSc : dict:
        A dictionnary containing all the requested sampled common quantities data as 1D :class:`~numpy.array`
    dataSd : dict
        A dictionnary containing all the requested sampled data as 2D :class:`~numpy.array`
    dataUc : dict:
        A dictionnary containing all the requested under-sampled common quantities data as 1D :class:`~numpy.array`
    dataUd : dict
        A dictionnary containing all the requested under-sampled data as 2D :class:`~numpy.array`

    Notes
    -----
    `list_detector` is an :class:`~numpy.array` of int listing the index of the requested KIDs. The first element being the length of the array

    """
    # Read the basic header from the file and the name of the data
    header, _, param_c, kidpar, names, nb_read_info = read_info(
        filename, det2read=det2read, list_data=list_data, silent=silent
    )

    if list_detector is None:
        list_detector = np.where(~kidpar["index"].mask)[0]
        list_detector = np.append(list_detector.shape, list_detector).astype(np.int32)

    assert len(names.RawDataDetector) >= list_detector[0]

    # Number of blocks to read
    start = start or 0
    end = end or nb_read_info
    nb_to_read = end - start

    p_int32 = ctypes.POINTER(ctypes.c_int32)
    p_double = ctypes.POINTER(ctypes.c_double)

    read_nika_all = READNIKADATA.read_nika_all
    read_nika_all.argtype = [
        ctypes.c_char_p,
        p_double,
        p_double,
        ctypes.c_char_p,
        p_int32,
        ctypes.c_int,
        ctypes.c_int,
        ctypes.c_int,
    ]

    # Number of data to read
    nb_Sc = len(names.ComputedDataSc)
    nb_Sd = len(names.ComputedDataSd)
    nb_Uc = len(names.ComputedDataUc)
    nb_Ud = len(names.ComputedDataUd)
    nb_detectors = list_detector[0]

    np_pt_bloc = header.nb_pt_bloc

    _sample_S = nb_Sc + nb_Sd * nb_detectors
    _sample_U = nb_Uc + nb_Ud * nb_detectors

    buffer_dataS = np.zeros(nb_to_read * _sample_S, dtype=np.double)
    buffer_dataU = np.zeros(nb_to_read // np_pt_bloc * _sample_U, dtype=np.double)

    logging.info(
        "buffer allocated : \n    - buffer_dataS  {} MiB\n    - buffer_dataU  {} MiB".format(
            buffer_dataS.nbytes / 1024 / 1024, buffer_dataU.nbytes / 1024 / 1024
        )
    )
    logging.debug("before read_nika_all")
    nb_samples_read = read_nika_all(
        bytes(filename, "ascii"),
        buffer_dataS.ctypes.data_as(p_double),
        buffer_dataU.ctypes.data_as(p_double),
        bytes(list_data, "ascii"),
        list_detector.ctypes.data_as(p_int32),
        start,
        end,
        silent,
    )
    logging.debug("after read_nika_all")

    if nb_samples_read != nb_to_read:
        logging.warning("Did not read all requested data")

<<<<<<< HEAD
        buffer_dataS = buffer_dataS[0:nb_samples_read * _sample_S]
        buffer_dataU = buffer_dataU[0:nb_samples_read // np_pt_bloc * _sample_U]
=======
        buffer_dataS = buffer_dataS[0 : nb_samples_read * _sample_S]
        buffer_dataU = buffer_dataU[0 : nb_samples_read // np_pt_bloc * _sample_U]
>>>>>>> bb551480

    # Split the buffer into common and data part with proper shape
    _dataSc = buffer_dataS.reshape(nb_samples_read, _sample_S)[:, 0:nb_Sc].T
    _dataSd = np.moveaxis(
        buffer_dataS.reshape(nb_samples_read, _sample_S)[:, nb_Sc:].reshape(nb_samples_read, nb_Sd, nb_detectors), 0, -1
    )
    del buffer_dataS  # Do not relase actual memory here...

    _dataUc = buffer_dataU.reshape(nb_samples_read // np_pt_bloc, _sample_U)[:, 0:nb_Uc].T
    _dataUd = np.moveaxis(
        buffer_dataU.reshape(nb_samples_read // np_pt_bloc, _sample_U)[:, nb_Uc:].reshape(
            nb_samples_read // np_pt_bloc, nb_Ud, nb_detectors
        ),
        0,
        -1,
    )
    del buffer_dataU  # Do not release actual memory here...

    # Split the data by name, here data are 1D or 2D numpy array,
    # Cast ?d data to float32

    # WARNING : We need to copy the data, so that we loose previous
    # reference to buffer_data*, and hence we can really release its
    # memory
    # NOTE : This is causing a extra usage of RAM and CPU during
    # copy... Could be handled by the C library..

    dataSc = {name: data.copy() for name, data in zip(names.ComputedDataSc, _dataSc)}
    del _dataSc
    dataSd = {
        name: data.astype(np.float32, order=ordering, casting="unsafe")
        for name, data in zip(names.ComputedDataSd, _dataSd)
    }
    del _dataSd

    dataUc = {name: data.copy() for name, data in zip(names.ComputedDataUc, _dataUc)}
    del _dataUc
    dataUd = {
        name: data.astype(np.float32, order=ordering, casting="unsafe")
        for name, data in zip(names.ComputedDataUd, _dataUd)
    }
    del _dataUd

    # Shift RF_didq if present
    if "RF_didq" in dataSd:
        shift_rf_didq = -49
        dataSd["RF_didq"] = np.roll(dataSd["RF_didq"], shift_rf_didq, axis=1)

    # Convert units azimuth and elevation to degrees
    for ckey in ['F_azimuth', 'F_elevation',
                 'F_tl_Az', 'F_tl_El',
                 'F_sky_Az', 'F_sky_El',
                 'F_diff_Az', 'F_diff_El', ]:
        for data in [dataSc, dataUc]:
            if ckey in data:
                data[ckey] = np.rad2deg(data[ckey] / 1000.0)

    # Compute time pps_time difference
    if "A_time" in dataSc:
        pps = dataSc["A_time"]
        other_time = [key for key in dataSc if key.endswith("_time") and key != "A_time"]
        if other_time and "sample" in dataSc:
            pps_diff = {"A_time-{}".format(key): (pps - dataSc[key]) * 1e6 for key in other_time}
            pps_diff["pps_diff"] = np.asarray(list(pps_diff.values())).max(axis=0)

            dataSc.update(pps_diff)

        # Fake pps time if necessary
        if correct_pps:
            dummy = np.diff(pps, append=0)
            good = np.abs(dummy - 1 / param_c["acqfreq"]) < 0.02
            if any(~good):
                param = np.polyfit(dataSc["sample"][good], pps[good], 1)
                pps[~good] = np.polyval(param, dataSc["sample"][~good])

        dataSc["pps"] = pps

    gc.collect()
    ctypes._reset_cache()

    return nb_samples_read, dataSc, dataSd, dataUc, dataUd


def data_to_hdf5(filename, dataset_name, dataset):
    """Save a dictionnary of numpy arrays in an hdf5 group."""
    with h5py.File(filename, "a") as f:
        if dataset_name in f:
            grp = f[dataset_name]
        else:
            grp = f.create_group(dataset_name)
        for ckey in dataset:
            grp.create_dataset(ckey, data=dataset[ckey], compression="gzip", compression_opts=9)


def info_to_hdf5(filename, header, version_header, param_c, kidpar, names, nb_read_samples):
    """Save all header information to hdf5 attribute or group."""
    with h5py.File(filename, "a") as f:
        if "header" in f:
            grp = f["header"]
        else:
            grp = f.create_group("header", track_order=True)  # Fails....
        for key, item in header._asdict().items():
            print(key)
            grp.attrs[key] = item

        f.attrs["version_header"] = version_header


if __name__ == "__main__":
    input = "/data/KISS/Raw/nika2c-data3/KISS/X20190319_0727_S0230_Jupiter_SCIENCEMAP"
    output = "myfile.hdf5"
    # TODO: Save read_info output
    header, version_header, param_c, kidpar, names, nb_read_samples = read_info(input)
    # TODO: Some of the data must be computed on-line... check that in C library
    ComputedData = [
        "u_ph_IQ",
        "u_ph_rel",
        "ph_IQ",
        "logampl",
        "ph_rel",
        "amp_dIdQ",
        "amp_pIQ",
        "rap_pIQdIQ",
        "F_tone",
        "k_width",
        "k_flag",
        "dF_tone",
        "k_angle",
        "RF_didq",
    ]
    dataSc, dataSd, dataUc, dataUd = read_all(input, list_data="all")
    for dataset_name, dataset in zip(["dataSc", "dataSd", "dataUc", "dataUd"], [dataSc, dataSd, dataUc, dataUd]):
        data_to_hdf5(output, dataset_name, dataset)<|MERGE_RESOLUTION|>--- conflicted
+++ resolved
@@ -182,17 +182,10 @@
     param_c = dict(zip(name_param_c, val_param_c))
 
     # Decode the name
-<<<<<<< HEAD
     param_c['nomexp'] = ''
     for key in ['nomexp1', 'nomexp2', 'nomexp3', 'nomexp4']:
         param_c['nomexp'] += param_c[key].tobytes().strip(b'\x00').decode('ascii')
         del(param_c[key])
-=======
-    param_c["nomexp"] = ""
-    for key in ["nomexp1", "nomexp2", "nomexp3", "nomexp4"]:
-        param_c["nomexp"] += param_c[key].tobytes().strip(b"\x00").decode("ascii")
-        del param_c[key]
->>>>>>> bb551480
 
     # Decode the IPs :
     for key in param_c.keys():
@@ -378,13 +371,8 @@
     if nb_samples_read != nb_to_read:
         logging.warning("Did not read all requested data")
 
-<<<<<<< HEAD
         buffer_dataS = buffer_dataS[0:nb_samples_read * _sample_S]
         buffer_dataU = buffer_dataU[0:nb_samples_read // np_pt_bloc * _sample_U]
-=======
-        buffer_dataS = buffer_dataS[0 : nb_samples_read * _sample_S]
-        buffer_dataU = buffer_dataU[0 : nb_samples_read // np_pt_bloc * _sample_U]
->>>>>>> bb551480
 
     # Split the buffer into common and data part with proper shape
     _dataSc = buffer_dataS.reshape(nb_samples_read, _sample_S)[:, 0:nb_Sc].T
