#!/usr/bin/env python3
# -*- coding: utf-8 -*-
# import astropy
import warnings
import numpy as np
from functools import lru_cache
from astropy.wcs import WCS
from . import pipeline
from . import read_kidsdata
from . import kids_calib
from . import kids_plots
from . import kids_log
from .utils import project, build_wcs
from astropy.time import Time


try:
    try:
        # One should not rely on Labtools_JM_KISS
        from Labtools_JM_KISS.kiss_pointing_model import KISSPmodel
    except ModuleNotFoundError:
        from .kiss_pointing_model import KISSPmodel
except ModuleNotFoundError:

    class KISSPmodel(object):
        def __init__(self, *args, **kwargs):
            warnings.warn("No pointing correction", Warning)
            pass

        def telescope2sky(self, *args):
            return args


class KidsData(object):
    """General KISS data.

    Attributes
    ----------
    filename: str
        KISS data file name.
    """

    def __init__(self, filename):
        self.filename = filename

    def __repr__(self):
        return "%s('%s')" % (self.__class__.__name__, self.filename)


class KidsRawData(KidsData):
    """ Arrays of (I,Q) with associated information from KIDs raw data.

    Attributes
    ----------
    filename: str
        Name of the raw data file.
    obs: dict
        Basic information in observation log.
    kidpar: :obj: Astropy.Table
        KID parameter.
    param_c: :dict
        Global parameters.
    I: array
        Stokes I measured by KID detectors.
    Q: array
        Stokes Q measured by KID detectors.
    __dataSc: obj:'ScData', optional
        Sample data set.
    __dataSd:
        Sample data set.

    Methods
    ----------
    listInfo()
        Display the basic infomation about the data file.
    read_data(list_data = 'all')
        List selected data.
    """

    def __init__(self, filename):
        self.filename = filename
        info = read_kidsdata.read_info(self.filename)
        self.header, self.version_header, self.param_c, self.kidpar, self.names, self.nsamples = info
<<<<<<< HEAD
        self.ndet = len(self.kidpar[~self.kidpar["index"].mask])  # Number of detectors.
=======
        self.ndet = len(self.kidpar[~self.kidpar["index"].mask])  # Number of detectors in the file

        # Minimum dataset

    #        self.I = None
    #        self.Q = None
    #        self.A_masq = None
>>>>>>> bb551480

    def __len__(self):
        return self.nsamples

    def obs(self):
        # Future: From database/observation log.
        date = None
        date_utc = None
        source = None
        n_scan = None
        obstype = None

        return {"source": source, "date": date, "obstype": obstype, "nscan": n_scan, "date_utc": date_utc}

    def listInfo(self):
        print("RAW DATA")
        print("==================")
        print("File name: " + self.filename)
        print("------------------")
        print("Source name: " + self.obs["source"])
        print("Observed date: " + self.obs["date"])
        print("Description: " + self.obs["obstype"])
        print("Scan number: " + self.obs["nscan"])

        print("------------------")
        print("No. of KIDS detectors:", self.ndet)
        print("No. of time samples:", self.nsamples)

    def read_data(self, *args, **kwargs):
<<<<<<< HEAD
        nb_samples_read, dataSc, dataSd, dataUc, dataUd = read_kidsdata.read_all(self.filename, *args, **kwargs)
=======
        nb_samples_read, self.__dataSc, self.__dataSd, self.__dataUc, self.__dataUd = read_kidsdata.read_all(
            self.filename, *args, **kwargs
        )

        if "list_detector" in kwargs:
            self.ndet = kwargs["list_detector"][0]
>>>>>>> bb551480

        if self.nsamples != nb_samples_read:
            self.nsamples = nb_samples_read

        # Expand keys :
        # Does not double memory, but it will not be possible to
        # partially free memory : All attribute read at the same time
        # must be deleted together
        for _dict in [dataSc, dataSd, dataUc, dataUd]:
            for ckey in _dict.keys():
                self.__dict__[ckey] = _dict[ckey]

    # Check if we can merge that with the asserions in other functions
    # Beware that some are read some are computed...

    def __check_attributes(self, attr_list, dependancies=[]):
        """Check if attributes have been read, read them if needed.

        Parameters
        ----------
        attr_list: list
            list of parameter to check
        dependancies: list of tuple
            list the parameters dependancies

        Returns
        -------
        dependancies : list
            if the dependancies keyword is set, return the list of
            requested attributes for each dependancy (see Notes)

        Notes
        -----

        If some parameters checks are inter-dependant, you can declare
        them in the dependancies list. For example, any calibrated
        quantity depends on the raw data themselves, thus, when
        checking on 'P0' or 'R0', one should actually check for 'I', 'Q' and
        'A_masq', this dependancy can be described with :

        dependancies = [(['P0', 'R0'], ['I', 'Q', 'A_masq'])]

        """

        # Adapt the list if we have dependancies
        _dependancies = []
        if dependancies:
            for request_keys, depend_keys in dependancies:
                # Check if these attributes are requested...
                _dependancy = [attr_list.pop(attr_list.index(key)) for key in request_keys if key in attr_list]
                if _dependancy:
                    # Replace them by the dependancies..
                    attr_list += depend_keys
                _dependancies.append(_dependancy)

        missing = [attr for attr in attr_list if not hasattr(self, attr) and (getattr(self, attr) is not None)]
        if missing:
            # TODO: check that there attributes are present in the file
            list_data = " ".join(missing)
            print("Missing data list: ", list_data)
            print("-----Now reading--------")

            self.read_data(list_data=list_data)

        # Check that everything was read
        for key in attr_list:
            assert hasattr(self, key) & (getattr(self, key) is not None), "Missing data {}".format(key)

        # Extra check for the dependancies
        if dependancies:
            for request_keys, depend_keys in dependancies:
                for key in depend_keys:
                    assert hasattr(self, key) & (getattr(self, key) is not None), "Missing data {}".format(key)

            return _dependancies


class KissRawData(KidsRawData):
    """Arrays of (I,Q) with associated information from KISS raw data.

    Attributes
    ----------
    kidpar: :obj: Astropy.Table
        KID parameter.
    param_c: :dict
        Global parameters.
    I: array
        Stokes I measured by KID detectors.
    Q: array
        Stokes Q measured by KID detectors.
    __dataSc: obj:'ScData', optional
        Sample data set.
    __dataSd:
        Sample data set.

    Methods
    ----------
    listInfo()
        Display the basic infomation about the data file.
    read_data(list_data = 'all')
        List selected data.
    """

    def __init__(self, filename):
        super().__init__(filename)
        self.nptint = self.header.nb_pt_bloc  # Number of points for one interferogram
        self.nint = self.nsamples // self.nptint  # Number of interferograms
        self.logger = kids_log.history_logger(self.__class__.__name__)

    def calib_raw(self, *args, **kwargs):

<<<<<<< HEAD
        self.__check_attributes(["I", "Q", "A_masq"])

        self.calfact, self.Icc, self.Qcc, self.P0, self.R0, self.kidfreq = kids_calib.get_calfact(self, *args, **kwargs)

    # Check if we can merge that with the asserions in other functions
    # Beware that some are read so are computed...
    def __check_attributes(self, attr_list):
        """ Check if the data has been read an attribute and read in it if not.
        """

        dependancies = [
            # Calibration data depends on the I, Q & A_masq raw data
            (["calfact", "Icc", "Qcc", "P0", "R0", "kidfreq"], ["I", "Q", "A_masq"]),
            # For any requested telescope position, read them all
            (
                ["F_azimuth", "F_elevation", "F_tl_Az", "F_tl_El", "F_sky_Az", "F_sky_El", "F_diff_Az", "F_diff_El"],
                ["F_azimuth", "F_elevation", "F_tl_Az", "F_tl_El", "F_sky_Az", "F_sky_El", "F_diff_Az", "F_diff_El"],
            ),
        ]

        _dependancies = super().__check_attributes(*args, dependancies=dependancies)

        if _dependancies[0]:
            self.calib_raw()

    @property
    @lru_cache(maxsize=1)
=======
        self.check_attr(attrlist=["I", "Q", "A_masq"])

        assert (
            (self.I is not None) & (self.Q is not None) & (self.A_masq is not None)
        ), "I, Q or A_masq data not present"

        self.calfact, self.Icc, self.Qcc, self.P0, self.R0, self.kidfreq = kids_calib.get_calfact(self, *args, **kwargs)

    def check_attr(self, attrlist):
        """ Check if the data needed is an attribute and read in it if not. 
        """
        not_in = [not hasattr(self, attr) for attr in attrlist]
        if any(not_in):
            attrlist = np.asarray(attrlist)[np.asarray(not_in)]
            list_data = " ".join(attrlist)
            print("Missing data list: ", list_data)
            print("-----Now reading--------")

            self.read_data(list_data=list_data)
        return

    @property
    # @lru_cache(maxsize=1)
>>>>>>> bb551480
    def continuum(self):
        """ Background based on calibration factors"""
        assert (self.R0 is not None) & (self.P0 is not None) & (self.calfact is not None), "Calibration factors missing"
        return np.unwrap(self.R0 - self.P0, axis=1) * self.calfact

    @lru_cache(maxsize=2)
    def continuum_pipeline(self, pipeline_func=pipeline.basic_continuum, *args, **kwargs):
        """ Specifies the kind of the continuum pipeline
        Parameters
        ----------
        pipeline_function:
            Default: pipeline.basic_continuum.

        """
        return pipeline_func(self, *args, **kwargs)

    def continuum_beammaps(self, ikid=None, wcs=None, coord="sky", **kwargs):

        az_coord = "F_{}_Az".format(coord)
        el_coord = "F_{}_El".format(coord)
        assert (
            hasattr(self, az_coord)
            & (getattr(self, az_coord) is not None)
            & hasattr(self, el_coord)
            & (getattr(self, el_coord) is not None)
        ), "Sky coordinate {} missing".format(coord)

        if ikid is None:
            ikid = slice(None)

        mask_tel = self.mask_tel

        az = getattr(self, az_coord)[mask_tel]
        el = getattr(self, el_coord)[mask_tel]

        # Pipeline is here : simple baseline for now
        bgrds = self.continuum_pipeline(**kwargs)[ikid, mask_tel]

        # In case we project only one detector
        if len(bgrds.shape) == 1:
            bgrds = [bgrds]

        if wcs is None:
            wcs, shape = build_wcs(az, el, **kwargs)
            x, y = wcs.all_world2pix(az, el, 0)
        else:
            x, y = wcs.all_world2pix(az, el, 0)
            shape = (np.round(y.max()).astype(np.int) + 1, np.round(x.max()).astype(np.int) + 1)

        outputs = []
        for bgrd in bgrds:
            outputs.append(project(x, y, bgrd, shape))

        return outputs, wcs

<<<<<<< HEAD
    # Move most of that to __repr__ or __str__
=======
>>>>>>> bb551480
    def listInfo(self):
        """ List basic observation description and data set dimensions."""
        super().listInfo()
        print("No. of interfergrams:", self.nint)
        print("No. of time samples per interfergram:", self.nptint)

<<<<<<< HEAD
    # Move that to a simple function....

=======
>>>>>>> bb551480
    @property
    def obs(self):
        """ Parse date, source name, scan number and descrtiption
        from file name.
        """
        rawfile = self.filename.split("/")[-1]
        rawstr = rawfile.split("_")
        datestr = rawstr[0][1:]
        date = "-".join([datestr[0:4], datestr[4:6], datestr[6:8]])  # Observation date in iso format
        date_utc = Time(date)  # UTC Time object
        source = rawstr[-2]  # Source name
        n_scan = rawstr[2]  # Scan number
        type_obs = rawstr[-1]  # Type of the track: e.g. SCIENCEMAP, SKYRASTER

        return {"source": source, "date": date, "obstype": type_obs, "nscan": n_scan, "date_utc": date_utc}

    def plot_beammap(self, ikid, *args, **kwarys):
        return kids_plots.show_maps(self, ikid)

    def plot_calib(self, *args, **kwargs):
        return kids_plots.calibPlot(self, *args, **kwargs)

    def plot_photometry(self, *args, **kwargs):
<<<<<<< HEAD
        self.__check_attributes(["F_azimuth", " F_elevation"])
=======
        #        self.check_attr(attrlist = ['F_azimuth',' F_elevation' ])
        #
        #        assert (self.F_azimuth is not None) & \
        #            (self.F_elevation is not None), "Pointing(F_azimuth or F_elevation) data not present"

>>>>>>> bb551480
        return kids_plots.photometry(self, *args, **kwargs)

    def plot_pointing(self, *args, **kwargs):
        """ Plot azimuth and elevation to check pointing."""
<<<<<<< HEAD
        self.__check_attributes(["F_azimuth", " F_elevation"])
=======

        assert (self.F_azimuth is not None) & (
            self.F_elevation is not None
        ), "F_azimuth or F_elevation data not present"
>>>>>>> bb551480
        return kids_plots.checkPointing(self, *args, **kwargs)

    def read_data(self, *args, **kwargs):
        super().read_data(*args, **kwargs)

        # In case we do not read the full file, nsamples has changed
        self.nint = self.nsamples // self.nptint

        if "indice" in self._KidsRawData__dataSc.keys():
            indice = self._KidsRawData__dataSc["indice"]
            assert self.nptint == np.int(indice.max() - indice.min() + 1), "Problem with 'indice' or header"
<<<<<<< HEAD
=======

        # Convert units azimuth and elevation to degs if present
        for ckey in [
            "F_azimuth",
            "F_elevation",
            "F_tl_Az",
            "F_tl_El",
            "F_sky_Az",
            "F_sky_El",
            "F_diff_Az",
            "F_diff_El",
        ]:
            if ckey in self.__dict__:
                self.__dict__[ckey] = np.rad2deg(self.__dict__[ckey] / 1000.0)
>>>>>>> bb551480

        if "F_azimuth" in self.__dict__ and "F_elevation" in self.__dict__:
            self.mask_pointing = (self.F_azimuth != 0) & (self.F_elevation != 0)

            # Pointing have changed... from Interpolated in Sc to real sampling in Uc
            if self.F_azimuth.shape == (self.nint * self.nptint,):
                warnings.warn("Interpolated positions", PendingDeprecationWarning)
                self.F_tl_Az = np.median(self.F_azimuth.reshape((self.nint, self.nptint)), axis=1)
                self.F_tl_El = np.median(self.F_elevation.reshape((self.nint, self.nptint)), axis=1)
            elif self.F_azimuth.shape == (self.nint,):
                self.F_tl_Az = self.F_azimuth
                self.F_tl_El = self.F_elevation

            # This is for KISS only
            if "F_sky_Az" not in self.__dict__ and "F_sky_El" not in self.__dict__:
                self.F_sky_Az, self.F_sky_El = KISSPmodel().telescope2sky(self.F_tl_Az, self.F_tl_El)
                self.F_skyQ1_Az, self.F_skyQ1_El = KISSPmodel(model="Q1").telescope2sky(self.F_tl_Az, self.F_tl_El)

        if "F_tl_Az" in self.__dict__ and "F_tl_El" in self.__dict__:
            self.mask_tel = (self.F_tl_Az != 0) & (self.F_tl_El != 0)

    def spectra(self):
        # Previous processings needed: calibration
        return<|MERGE_RESOLUTION|>--- conflicted
+++ resolved
@@ -81,17 +81,7 @@
         self.filename = filename
         info = read_kidsdata.read_info(self.filename)
         self.header, self.version_header, self.param_c, self.kidpar, self.names, self.nsamples = info
-<<<<<<< HEAD
         self.ndet = len(self.kidpar[~self.kidpar["index"].mask])  # Number of detectors.
-=======
-        self.ndet = len(self.kidpar[~self.kidpar["index"].mask])  # Number of detectors in the file
-
-        # Minimum dataset
-
-    #        self.I = None
-    #        self.Q = None
-    #        self.A_masq = None
->>>>>>> bb551480
 
     def __len__(self):
         return self.nsamples
@@ -121,16 +111,12 @@
         print("No. of time samples:", self.nsamples)
 
     def read_data(self, *args, **kwargs):
-<<<<<<< HEAD
-        nb_samples_read, dataSc, dataSd, dataUc, dataUd = read_kidsdata.read_all(self.filename, *args, **kwargs)
-=======
         nb_samples_read, self.__dataSc, self.__dataSd, self.__dataUc, self.__dataUd = read_kidsdata.read_all(
             self.filename, *args, **kwargs
         )
 
         if "list_detector" in kwargs:
             self.ndet = kwargs["list_detector"][0]
->>>>>>> bb551480
 
         if self.nsamples != nb_samples_read:
             self.nsamples = nb_samples_read
@@ -242,7 +228,6 @@
 
     def calib_raw(self, *args, **kwargs):
 
-<<<<<<< HEAD
         self.__check_attributes(["I", "Q", "A_masq"])
 
         self.calfact, self.Icc, self.Qcc, self.P0, self.R0, self.kidfreq = kids_calib.get_calfact(self, *args, **kwargs)
@@ -270,31 +255,6 @@
 
     @property
     @lru_cache(maxsize=1)
-=======
-        self.check_attr(attrlist=["I", "Q", "A_masq"])
-
-        assert (
-            (self.I is not None) & (self.Q is not None) & (self.A_masq is not None)
-        ), "I, Q or A_masq data not present"
-
-        self.calfact, self.Icc, self.Qcc, self.P0, self.R0, self.kidfreq = kids_calib.get_calfact(self, *args, **kwargs)
-
-    def check_attr(self, attrlist):
-        """ Check if the data needed is an attribute and read in it if not. 
-        """
-        not_in = [not hasattr(self, attr) for attr in attrlist]
-        if any(not_in):
-            attrlist = np.asarray(attrlist)[np.asarray(not_in)]
-            list_data = " ".join(attrlist)
-            print("Missing data list: ", list_data)
-            print("-----Now reading--------")
-
-            self.read_data(list_data=list_data)
-        return
-
-    @property
-    # @lru_cache(maxsize=1)
->>>>>>> bb551480
     def continuum(self):
         """ Background based on calibration factors"""
         assert (self.R0 is not None) & (self.P0 is not None) & (self.calfact is not None), "Calibration factors missing"
@@ -350,21 +310,13 @@
 
         return outputs, wcs
 
-<<<<<<< HEAD
     # Move most of that to __repr__ or __str__
-=======
->>>>>>> bb551480
     def listInfo(self):
         """ List basic observation description and data set dimensions."""
         super().listInfo()
         print("No. of interfergrams:", self.nint)
         print("No. of time samples per interfergram:", self.nptint)
 
-<<<<<<< HEAD
-    # Move that to a simple function....
-
-=======
->>>>>>> bb551480
     @property
     def obs(self):
         """ Parse date, source name, scan number and descrtiption
@@ -388,27 +340,12 @@
         return kids_plots.calibPlot(self, *args, **kwargs)
 
     def plot_photometry(self, *args, **kwargs):
-<<<<<<< HEAD
         self.__check_attributes(["F_azimuth", " F_elevation"])
-=======
-        #        self.check_attr(attrlist = ['F_azimuth',' F_elevation' ])
-        #
-        #        assert (self.F_azimuth is not None) & \
-        #            (self.F_elevation is not None), "Pointing(F_azimuth or F_elevation) data not present"
-
->>>>>>> bb551480
         return kids_plots.photometry(self, *args, **kwargs)
 
     def plot_pointing(self, *args, **kwargs):
         """ Plot azimuth and elevation to check pointing."""
-<<<<<<< HEAD
         self.__check_attributes(["F_azimuth", " F_elevation"])
-=======
-
-        assert (self.F_azimuth is not None) & (
-            self.F_elevation is not None
-        ), "F_azimuth or F_elevation data not present"
->>>>>>> bb551480
         return kids_plots.checkPointing(self, *args, **kwargs)
 
     def read_data(self, *args, **kwargs):
@@ -420,23 +357,6 @@
         if "indice" in self._KidsRawData__dataSc.keys():
             indice = self._KidsRawData__dataSc["indice"]
             assert self.nptint == np.int(indice.max() - indice.min() + 1), "Problem with 'indice' or header"
-<<<<<<< HEAD
-=======
-
-        # Convert units azimuth and elevation to degs if present
-        for ckey in [
-            "F_azimuth",
-            "F_elevation",
-            "F_tl_Az",
-            "F_tl_El",
-            "F_sky_Az",
-            "F_sky_El",
-            "F_diff_Az",
-            "F_diff_El",
-        ]:
-            if ckey in self.__dict__:
-                self.__dict__[ckey] = np.rad2deg(self.__dict__[ckey] / 1000.0)
->>>>>>> bb551480
 
         if "F_azimuth" in self.__dict__ and "F_elevation" in self.__dict__:
             self.mask_pointing = (self.F_azimuth != 0) & (self.F_elevation != 0)
