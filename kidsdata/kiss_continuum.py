--- conflicted
+++ resolved
@@ -50,11 +50,7 @@
 def remove_polynomial(bgrds, deg):
 
     _this = partial(_remove_polynomial, deg=deg)
-    with Pool(
-        cpu_count(),
-        initializer=_pool_initializer,
-        initargs=(bgrds,),
-    ) as pool:
+    with Pool(cpu_count(), initializer=_pool_initializer, initargs=(bgrds,),) as pool:
         output = pool.map(_this, np.array_split(np.arange(bgrds.shape[0]), cpu_count()))
 
     return np.vstack(output)
@@ -84,11 +80,7 @@
 
 def sky_to_map(data, az, el, offsets, wcs, shape):
 
-    with Pool(
-        cpu_count(),
-        initializer=_pool_initializer,
-        initargs=(data, az, el, offsets, wcs, shape),
-    ) as pool:
+    with Pool(cpu_count(), initializer=_pool_initializer, initargs=(data, az, el, offsets, wcs, shape),) as pool:
         items = pool.map(_sky_to_map, np.array_split(np.arange(data.shape[0]), cpu_count()))
 
     outputs = np.vstack([item[0] for item in items if len(item[0]) != 0])
@@ -98,7 +90,6 @@
     return outputs, weights, hits
 
 
-<<<<<<< HEAD
 def _fit_beammaps(ikids):
 
     global _pool_global
@@ -125,7 +116,8 @@
         items = pool.map(_fit_beammaps, np.array_split(np.arange(len(datas[0])), cpu_count()))
 
     return np.vstack([item for item in items if len(item) != 0])
-=======
+
+
 def _psd_cal(ikids):
 
     global _pool_global
@@ -148,7 +140,6 @@
         items = pool.map(_psd_cal, np.array_split(np.arange(datas.shape[0]), cpu_count()))
 
     return freq, np.vstack(items)
->>>>>>> 3db501de
 
 
 # pylint: disable=no-member
