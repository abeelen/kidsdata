import os
import logging
import warnings
import numpy as np
import datetime
import re
from enum import Enum
from copy import deepcopy

from functools import lru_cache, partial

import matplotlib.pyplot as plt

from scipy.special import erfcinv
from scipy.ndimage.morphology import binary_dilation, binary_opening
from scipy.interpolate import interp1d
from scipy.signal import find_peaks, fftconvolve, savgol_filter
from multiprocessing import Pool
from autologging import logged

import astropy.units as u
import astropy.constants as cst
from astropy.io import fits
from astropy.table import Table, Column, MaskedColumn
from astropy.nddata import NDDataArray, StdDevUncertainty, VarianceUncertainty, InverseVariance
from astropy.nddata.ccddata import _known_uncertainties, _unc_name_to_cls, _unc_cls_to_name
from astropy.stats import mad_std

from .kiss_data import KissRawData
from .utils import cpu_count
from .utils import roll_fft, build_celestial_wcs, extend_wcs
from .utils import _import_from
from .utils import interferograms_regrid, project_3d
<<<<<<< HEAD
from .utils import psd_cal
from . import kids_plots
from .kids_calib import ModulationValue, A_masq_to_flag
=======
from .kids_calib import ModulationValue, mod_masq_to_flag
>>>>>>> f092c113
from .db import RE_SCAN

from .ftsdata import FTSData


class LaserDirection(Enum):
    FORWARD = 1
    BACKWARD = 2


N_CPU = cpu_count()

# Helper functions to pass large arrays in multiprocessing.Pool
_pool_global = None


def _pool_initializer(*args):
    global _pool_global
    _pool_global = args


def _pool_find_lasershifts_brute_worker(roll, _roll_func="numpy.roll"):
    """Worker function to compute 3D histogram for a given detector list"""

    global _pool_global
    interferograms, lasers, laser_mask_forward, laser_mask_backward = _pool_global

    _roll_func = _import_from(_roll_func)

    chi2s = []
    # Loop on interferograms
    for interferogram, laser in zip(interferograms.swapaxes(0, 1), _roll_func(lasers, roll)):
        # For all detectors
        forward = interferogram[:, laser_mask_forward]
        with warnings.catch_warnings():
            warnings.simplefilter("ignore")
            backward = interp1d(
                laser[laser_mask_backward], interferogram[:, laser_mask_backward], fill_value=0, bounds_error=False
            )(laser[laser_mask_forward])
        chi2s.append(np.sum((forward - backward) ** 2, axis=1))
    return np.asarray(chi2s)


def _pool_find_lasershifts_brute(rolls, **kwargs):
    """Helper function to compute 3D histogram for a given detector list"""

    if isinstance(rolls, (int, np.int, float, np.float)):
        rolls = [rolls]

    if len(rolls) == 0:
        return None

    chi2 = []
    for roll in rolls:
        chi2.append(_pool_find_lasershifts_brute_worker(roll, **kwargs))

    return chi2


def _pool_interferograms_regrid(i_kid, bins=None):
    """Regrid interferograms to a common grid."""

    global _pool_global

    interferograms, laser = _pool_global

    return interferograms_regrid(interferograms[i_kid], laser, bins=bins)[0]


def _sky_to_cube(ikids):

    global _pool_global
    data, opds, az, el, offsets, wcs, shape = _pool_global

    # TODO: Shall we provide kid_weights within a kids ?

    # TODO: az & el are per bloc here... need to interpolate.....

    outputs = []
    kid_weights = []
    hits = []

    for ikid in ikids:
        # TODO: az & el are per bloc here... need to interpolate.....
        # for now repeat....
        nptint = opds.shape[2]
        x, y, z = wcs.all_world2pix(
            np.repeat(az + offsets[ikid]["x0"], nptint),
            np.repeat(el + offsets[ikid]["y0"], nptint),
            opds[ikid].flatten(),
            0,
        )
        output, weight, hit = project_3d(x, y, z, data[ikid].flatten(), shape)

        outputs.append(output)
        kid_weights.append(weight)
        hits.append(hit)

    return np.array(outputs), np.array(kid_weights), np.array(hits)


def sky_to_cube(data, opds, az, el, offsets, wcs, shape):

    with Pool(
        cpu_count(),
        initializer=_pool_initializer,
        initargs=(data, opds, az, el, offsets, wcs, shape),
    ) as pool:
        items = pool.map(_sky_to_cube, np.array_split(np.arange(data.shape[0]), cpu_count()))

    outputs = np.vstack([item[0] for item in items if len(item[0]) != 0])
    kid_weights = np.vstack([item[1] for item in items if len(item[1]) != 0])
    hits = np.vstack([item[2] for item in items if len(item[2]) != 0])

    return outputs, kid_weights, hits


@logged
class KissSpectroscopy(KissRawData):
    """This Class deals with spectroscopic data in KISS.

    Attributes
    ----------
    laser_keys : str
        list of keys to be used to derive laser position, default "auto"
    laser_shift : float, optionnal
        the number or sample to shift the laser position wrt to interferograms
    optical_flip : str
        regular expression to select kids to sign flip, by default auto
    interferograms : numpy.ma.MaskedArray (ndet, nint, nptint cached)
        the interferograms with optical flip and glitches removed if needed.
    laser : array_like (nint, nptint, cached)
        Retrieve the laser position with missing value interpolated.
    laser_directions : array_like (nptint, cached)
        the laser directions as listed in `LaserDirection`

    Methods
    -------
    find_lasershifts_brute(**kwargs)
        find potential shift between mirror position and interferograms timeline
    interferograms_pipeline(**kwargs) (cached)
        return the interferograms processed by given pipeline
    interferogram_cube(**kwargs)
        project the interferograms into one 3D cube
    interferogram_beamcubes(**kwargs)
        project the interferograms into individual 3D cubes
    """

    __laser_shift = None
    __laser_keys = None
    __optical_flip = None
    __mask_glitches = None
    __glitches_threshold = None

    def __init__(
        self,
        *args,
        laser_keys="auto",
        laser_shift=None,
        optical_flip="auto",
        mask_glitches=True,
        glitches_threshold=1,
        **kwargs,
    ):
        """
        Parameters
        ----------
        laser_keys : str
            list of keys to be used to derive laser position, default "auto"
        laser_shift : float, optionnal
            the number or sample to shift the laser position wrt to interferograms
        optical_flip : str
            regular expression to select kids to sign flip, by default auto
        mask_glitches : bool
            to flag the glitches in the interferograms, default True
        glitches_threshold : float
            the sigma threshold to flag the glitches

        Notes
        -----
        optical_flip auto mode will determine if data is from KISS or CONCERTO by looking at the provided self._kidpar namedet column
        """
        super().__init__(*args, **kwargs)

        self.__log.debug("KissSpectroscopy specific kwargs")
        self.laser_keys = laser_keys
        self.laser_shift = laser_shift
        self.optical_flip = optical_flip
        self.__mask_glitches = mask_glitches
        self.__glitches_threshold = glitches_threshold

    # TODO: This could probably be done more elegantly
    @property
    def laser_shift(self):
        return self.__laser_shift

    @laser_shift.setter
    def laser_shift(self, value):
        if self.__laser_shift is None:
            self.__laser_shift = value
        else:
            self.__laser_shift += value
        KissSpectroscopy.laser.fget.cache_clear()
        KissSpectroscopy.laser_directions.fget.cache_clear()
        KissSpectroscopy.opds.cache_clear()

    @property
    def optical_flip(self):
        return self.__optical_flip

    @optical_flip.setter
    def optical_flip(self, value):
        KissSpectroscopy.interferograms.fget.cache_clear()
        KissSpectroscopy.opds.cache_clear()
        KissSpectroscopy.interferograms_pipeline.cache_clear()

        if value == "auto":
            boxes = {name[0:2] for name in self._kidpar["namedet"] if name[0] == "K"}
            if boxes == {"KA", "KB"}:
                self.__log.info("Found Kiss data, flipping KB")
                self.__optical_flip = "KB"
            elif boxes == {"KA", "KB", "KC", "KD", "KE", "KF", "KG", "KH", "KI", "KJ", "KK", "KL"}:
                self.__log.info("Found CONCERTO data, flipping Kx - Kx")
                self.__optical_flip = "K(G|H|I|J|K|L)"  # or "K(A|B|C|D|EF)"
            else:
                self.__log.error("Can  not determine the instrument for optical flip : disabled")
                self.__optical_flip = None
        elif isinstance(value, str) or value is None:
            self.__optical_flip = value
        else:
            raise ValueError("value must be a regex string, 'auto' or None")

    @property
    def laser_keys(self):
        return self.__laser_keys

    @laser_keys.setter
    def laser_keys(self, value):
        if value == "auto":
            # Look for laser position keys
            keys = self.names.DataSc + self.names.DataSd + self.names.DataUc + self.names.DataUd
            laser_keys = [key for key in keys if "laser" in key and key.endswith("pos")]
            if not laser_keys:
                self.__log.error("Could not find laser position keys")
            self.__laser_keys = laser_keys
        else:
            if not isinstance(value, list):
                value = list(value)
            self.__laser_keys = value

    @property
    def mask_glitches(self):
        return self.__mask_glitches

    @mask_glitches.setter
    def mask_glitches(self, value):
        self.__mask_glitches = value
        KissSpectroscopy.interferograms.fget.cache_clear()
        KissSpectroscopy.opds.cache_clear()
        KissSpectroscopy.interferograms_pipeline.cache_clear()

    @property
    def glitches_threshold(self):
        return self.__glitches_threshold

    @glitches_threshold.setter
    def glitches_threshold(self, value):
        self.__glitches_threshold = value
        KissSpectroscopy.interferograms.fget.cache_clear()
        KissSpectroscopy.opds.cache_clear()
        KissSpectroscopy.interferograms_pipeline.cache_clear()

    @property
    def meta(self):
        meta = super().meta

        # Specific cases
        meta["LASER_SHIFT"] = self.laser_shift or 0

        return meta

    @property
    @lru_cache(maxsize=1)
    def interferograms(self):
        """Retrieve the interferograms as a masked array.

        Returns
        -------
        interferograms : ndarray
            all the interferograms as (ndet, nint, nptint) masked array

        Notes
        -----
        The modulation and flagged from A_masq are used to mask the interferograms,
        glitches are optionnaly removed with a simple median absolute deviation threshold

        Class properties which can change its behavior :

        optical_flip : bool
            flip the B array to get the same sign in KA/KB
        mask_glitches : bool
            mask the glitches
        glitches_threshold : float
            fake detection threshold
        """
        self._KissRawData__check_attributes(["A_masq", "kidfreq"])

        self.__log.info("Masking modulation phases")

        # TODO: Should be done elsewhere
        # TODO: Do not use A_masq here, but rather the proper masq for each box !!
        A_masq = self.A_masq

        # Make sure we have no issues with A_masq
        structure = np.zeros((3, 3), np.bool)
        structure[1] = True

        # A_masq has problems when != (0,1,3), binary_closing opening,
        # up to 6 iterations (see scan 800 iint=7)
        A_masq = binary_opening(A_masq * 4, structure, iterations=4)

        # Remove a bit more from A_masq, will also remove some good data : TBC
        A_masq = binary_dilation(A_masq, structure, iterations=2)

        # Make kidfreq into a masked array (copy data just in case here, should not be needed)
        # TODO: This copy the data...
        interferograms = np.ma.array(
            self.kidfreq, mask=np.tile(A_masq, self.ndet).reshape(self.kidfreq.shape), fill_value=0, copy=True
        )

        # Mask nans if present
        nan_itg = np.isnan(interferograms)
        if np.any(nan_itg):
            interferograms.mask = interferograms.mask | nan_itg

        if self.optical_flip:
            self.__log.info("Flipping {}".format(self.optical_flip))
            p = re.compile(self.optical_flip)
            vmatch = np.vectorize(lambda det: bool(p.match(det)))
            to_flip = vmatch(self.list_detector)

            interferograms[to_flip] *= -1

        # MOVE this to interferogram_pipeline
        if self.mask_glitches:
            self.__log.info("Masking glitches")

            # Tests -- Rough Deglitching
            # Remove the mean value per interferogram index -> left with variations only
            # BUT this do not work as there are jumps
            # kidfreq_norm = kd.kidfreq - kd.kidfreq.mean(axis=1)[:, None, :]
            # Use a gaussian filter with a width of 3 interferograms to get smooth variations along the interferograms indexes
            # from scipy.ndimage import gaussian_filter1d, gaussian_laplace
            # might flag real source
            # # kidfreq_norm = kd.kidfreq - gaussian_filter1d(kd.kidfreq, 3, axis=1)

            # Try something else on the modulation flagged interferograms
            abs_interferograms = np.abs(interferograms)
            max_abs_interferogram = abs_interferograms.max(axis=2)

            # Threshold for gaussian statistic, along the interferogram axis only :
            sigma = erfcinv(self.glitches_threshold / np.product(interferograms.shape[1])) * np.sqrt(2)

            cutoffs = max_abs_interferogram.mean(axis=1) + sigma * max_abs_interferogram.std(axis=1)
            glitches_mask = abs_interferograms > cutoffs[:, None, None]
            del abs_interferograms

            self.__log.warning("Masking {:3.1f}% of the data from glitches".format(np.mean(glitches_mask) * 100))

            interferograms.mask = interferograms.mask | glitches_mask

        return interferograms

    @property
    @lru_cache(maxsize=1)
    def laser(self):
        """Retrieve the laser position with missing value interpolated.

        Returns
        -------
        laser : ndarray (nint, nptint)
            the laser positions with shape

        Notes
        -----
        This depends on the `laser_shift` property.
        """
        laser_keys = self.__laser_keys
        self._KissRawData__check_attributes(laser_keys)

        self.__log.info("Computing mean laser position from {} with {} shift".format(laser_keys, self.laser_shift))

        laser = [getattr(self, key).flatten() for key in laser_keys]

        # Check laser consistancy:
        if len(laser) > 1:
            # Differences between different laser measurements
            diff_laser = np.diff(laser, axis=0)
            std_diff_laser = np.std(diff_laser)
            if std_diff_laser > 1:  # More than 1mm variation in time between the two laser
                self.__log.error("Varying differences between {} : {}".format(laser_keys, std_diff_laser))

        # mean laser position
        laser = np.mean(laser, axis=0)

        if np.all(laser[::2] == laser[1::2]):
            self.__log.debug("Interpolating mirror positions")
            # Mirror positions are acquired at half he acquisition frequency thus...
            # we can quadratictly interpolate the second position...
            laser[1::2] = interp1d(range(len(laser) // 2), laser[::2], kind="quadratic", fill_value="extrapolate")(
                np.arange(len(laser) // 2) + 0.5
            )

        if self.laser_shift is not None:
            self.__log.info("Shifting mirror positions by {} sample".format(self.laser_shift))
            ## TODO: different cases depending on the shape of laser_shift
            laser = roll_fft(laser, self.laser_shift)

        # Same shape as kidfreq[0]
        laser = laser.reshape(self.nint, self.nptint)

        return laser

    @property
    @lru_cache(maxsize=1)
    def laser_directions(self):
        """Get laser forward/backward mask.

        Returns
        -------
        laser_directions : array_like (nptint)
            the laser directions as listed in `LaserDirection`

        Notes
        -----
        This depends on the `laser_shift` property.
        """

        mean_laser = self.laser.mean(axis=0)

        # Find the forward and backward phases
        # rough cut on the the mean mirror position : find the large peaks of the derivatives
        diff_laser = savgol_filter(mean_laser, 15, 2, deriv=1)
        turnovers, _ = find_peaks(-np.abs(diff_laser), prominence=1e-4, height=np.min(diff_laser) / 2)

        # Retains only the higest two
        turnovers = turnovers[np.argsort(_["prominences"])[-2:]]

        # Mainly for cosine simulations which actually start on a turnover
        if len(turnovers) == 1:
            turnovers = np.append([0], turnovers)

        assert len(turnovers) == 2

        turnovers.sort()

        laser_directions = np.zeros(self.nptint, dtype=np.int8)
        laser_directions[:] = (
            LaserDirection.BACKWARD.value
            if np.mean(diff_laser[slice(*turnovers)]) > 0
            else LaserDirection.FORWARD.value
        )
        laser_directions[slice(*turnovers)] = (
            LaserDirection.FORWARD.value
            if np.mean(diff_laser[slice(*turnovers)]) > 0
            else LaserDirection.BACKWARD.value
        )

        return laser_directions

    def find_lasershifts_brute(
        self, ikid=None, start=-10, stop=10, num=21, roll_func="numpy.roll", plot=False, mode="single"
    ):
        """Find potential shift between mirror position and interferograms timeline.

        Brute force approach by computing min Chi2 value between rolled forward and backward interferograms

        Parameters
        ----------
        ikid : tuple (optional)
            The list of kid index in self.list_detector to use (default: all)
        start, stop : float or int
            the minimum and maximum shift to consider
        num : int
            the number of rolls between those two values
        roll_func : str ('numpy.roll'|'kidsdata.utils.roll_fft')
            the rolling function to be used 'numpy.roll' for integer rolls and 'kidsdata.utils.roll_fft' for floating values
        plot : bool
            display so debugging plots
        mode : str (single|per_det|per_int|per_det_int)
            return value mode (see Notes)

        Returns
        -------
        lasershifts : array_like
            the lasershift which shape depends on the selected mode
        """
        if ikid is None:
            ikid = np.arange(len(self.list_detector))
        else:
            ikid = np.asarray(ikid)

        interferograms = self.interferograms[ikid].filled(0)
        lasers = self.laser
        laser_mask = self.laser_directions

        # TODO: Remove polynomial baseline
        # DO NOT WORK
        # int_idx = np.arange(_interferograms.shape[-1])
        # _this = partial(lambda x, p: np.polyval(p, x), int_idx)
        # for _interferogram in _interferograms:
        #     p = np.polyfit(int_idx, _interferogram.T, deg=2)
        #     baseline = np.asarray(list(map(_this, p.T)))
        #     _interferogram -= baseline

        if roll_func == "numpy.roll":
            rolls = np.linspace(start, stop, num, dtype=int)
        elif roll_func == "kidsdata.utils.roll_fft":
            rolls = np.linspace(start, stop, num)

        self.__log.info("Brute force rolling of laser position from {} to {} ({})".format(start, stop, num))
        # laser_rolls = []
        # for roll in rolls:
        #     laser_rolls.append(find_shift__roll_chi2(interferograms, laser, laser_mask, roll))
        _this = partial(_pool_find_lasershifts_brute, _roll_func=roll_func)
        with Pool(
            N_CPU,
            initializer=_pool_initializer,
            initargs=(
                interferograms,
                lasers,
                laser_mask == LaserDirection.FORWARD.value,
                laser_mask == LaserDirection.BACKWARD.value,
            ),
        ) as pool:
            laser_rolls = pool.map(_this, np.array_split(rolls, N_CPU))

        # At this stages (n_roll, nint, ndet) -> (ndet, nint, n_roll)
        laser_rolls = np.concatenate([_this for _this in laser_rolls if _this is not None]).transpose(2, 1, 0)

        lasershifts = rolls[np.argmin(laser_rolls, axis=-1)]

        if mode == "single":
            lasershifts = np.median(lasershifts)
        elif mode == "per_det":
            lasershifts = np.median(lasershifts, axis=1)
        elif mode == "per_int":
            lasershifts = np.median(lasershifts, axis=0)
        elif mode == "per_det_int":
            pass
        else:
            raise ValueError("Unknown mode : {}".format(mode))

        if plot:
            from matplotlib.gridspec import GridSpec

            fig, axes = plt.subplots(ncols=2)
            axes[0].imshow(
                np.log(laser_rolls.mean(axis=1)),
                aspect="auto",
                extent=(np.min(rolls) - 0.5, np.max(rolls) + 0.5, 0, len(laser_rolls)),
            )
            axes[0].set_xlabel("sample roll")
            axes[0].set_title("Chi2 with rolling")
            axes[0].axvline(1, c="r")
            axes[1].semilogy(rolls, laser_rolls.mean(axis=(0, 1)))
            axes[1].axvline(1, c="r")
            axes[1].axvline(rolls[np.argmin(laser_rolls.mean(axis=(0, 1)))], c="r", linestyle="--")
            axes[1].set_xlabel("sample roll")
            axes[1].set_ylabel("Chi2 [abu]")
            axes[1].set_title("Chi2 with rolling")
            fig.suptitle(self.filename)

            shifts = rolls[np.argmin(laser_rolls, axis=-1)]
            fig = plt.figure()
            gs = GridSpec(3, 2, height_ratios=[0.05, 1, 0.2], width_ratios=[1, 0.2], hspace=0, wspace=0)
            ax = plt.subplot(gs[1, 0])
            im = ax.imshow(shifts, aspect="auto", origin="lower")
            ax.set_ylabel("kid index")
            ax.set_xticklabels([])
            cbax = plt.subplot(gs[0, 0])
            fig.colorbar(im, cax=cbax, orientation="horizontal", ticklocation="top")
            axh = plt.subplot(gs[2, 0])
            axh.plot(np.median(shifts, axis=0))
            axh.set_xlim(0, shifts.shape[1])
            axh.set_xlabel("time index")
            axv = plt.subplot(gs[1, 1])
            axv.plot(np.median(shifts, axis=1), np.arange(shifts.shape[0]))
            axv.yaxis.tick_right()
            axv.set_ylim(0, shifts.shape[0])
            fig.suptitle(self.filename)

        # return rolls[np.argmin(laser_rolls.mean(axis=1), axis=1)]

        return lasershifts

    @lru_cache(maxsize=1)
    def opds(self, ikid=None, opd_mode="per_det", laser_bins="sqrt", **kwargs):
        """Retrieve the optical path differences for each detector.

        Parameters
        ----------
         ikid : tuple
            the list of kid index in self.list_detector to use (default: all)
        opd_mode : str ('common' | 'per_det' )
            See notes
        laser_bins : int or sequence of scalars or str, optional
            the binning for the common laser position, by default 'sqrt'

        Returns
        -------
        opds : array_like (ndet, nint, nptint)
            the optical path difference for all the detectors
        zlds : array_like
            the zero laser differences positions

        Notes
        -----
        Two modes are possible :
            * 'common' : one single zld for all the detectors
            * 'per_det' : one zld per detector

        Notes
        -----
        This depends on the `laser_shift` property.
        """
        if ikid is None:
            ikid = np.arange(len(self.list_detector))
        else:
            ikid = np.asarray(ikid)

        # Raw interferograms, without pipeline to get residuals peaks
        # interferograms = self.interferograms[ikid]
        interferograms = self.interferograms_pipeline(ikid=tuple(ikid), cm_func=None, flatfield=None, baseline=3)

        # Global Shift MUST be applied before using this...
        laser = self.laser

        # Regrid all interferograms to the same laser grid
        _, bins = np.histogram(laser.flatten(), bins=laser_bins)
        c_bins = np.mean([bins[1:], bins[:-1]], axis=0)

        self.__log.debug("Regriding iterferograms")
        worker = partial(_pool_interferograms_regrid, bins=bins)
        with Pool(N_CPU, initializer=_pool_initializer, initargs=(interferograms.filled(0), laser)) as p:
            output = p.map(worker, range(len(ikid)))

        output = np.array(output).reshape(interferograms.shape[0], interferograms.shape[1], -1)

        # Take the mean per detector
        output_per_det = np.nanmean(output, axis=1)
        self.__log.debug("Computing Zero Laser Differences")
        zlds = c_bins[np.argmax(output_per_det, axis=1)]

        # spec_FF = np.max(output_per_det, axis=1)

        if opd_mode == "common":
            # overall median
            zlds = np.nanmedian(zlds)
            opds = np.broadcast_to(laser - zlds, interferograms.shape)
        elif opd_mode == "per_det":
            # per detector median
            opds = np.broadcast_to(laser, interferograms.shape) - zlds[:, None, None]

        # Optical path differences are actually twice the laser position difference
        opds = 2 * opds

        return opds, zlds

    @lru_cache(maxsize=1)
    def interferograms_pipeline(
        self, ikid=None, flatfield="amplitude", baseline=None, cm_func="kidsdata.common_mode.pca_filtering", **kwargs
    ):
        """Return the interferograms processed by given pipeline.

        Parameters
        ----------
        ikid : tuple
            the list of kid index in self.list_detector to use (default: all)
        flatfield: str (None|'amplitude'|'interferograms'|'specFF')
            the flatfield applied to the data prior to common mode removal (default: amplitude)
        baseline : int, optionnal
            the polynomial degree (in opd space) of final baselines to be removed
        cm_func : str
            Function to use for the common mode removal, by default 'kidsdata.common_mode.pca_filtering'
        **kwargs :
            Additionnal keyword argument passed to cm_func

        Returns
        -------
        interferograms : ndarray (ndet, nint, nptint)
            the masked interferograms with common mode removed

        Notes
        -----
        Any other args and kwargs are given to the pipeline function.
        ikid *must* be a tuple when calling the function, for lru_cache to work

        The flatfield values are taken from the amplitude column of the kidpar

        Masked value are set to 0 prior to common mode removal
        """
        if ikid is None:
            ikid = np.arange(len(self.list_detector))
        else:
            ikid = np.asarray(ikid)

        # KIDs selection : this copy the data
        interferograms = self.interferograms[ikid]

        self.__log.debug("Applying flatfield : {}".format(flatfield))
        # FlatField normalization
        if flatfield is None:
            flatfield = np.ones(interferograms.shape[0])
        elif flatfield in ["amplitude", "interferogram", "specFF"] and flatfield in self.kidpar.keys():
            _kidpar = self.kidpar.loc[self.list_detector[ikid]]
            flatfield = _kidpar[flatfield].data
        else:
            raise ValueError("Can not use this flat field : {}".format(flatfield))

        if isinstance(flatfield, MaskedColumn):
            flatfield = flatfield.filled(np.nan)

        interferograms /= flatfield[:, np.newaxis, np.newaxis]
        shape = interferograms.shape

        if cm_func is not None:
            self.__log.debug("Common mode removal ; {}, {}".format(cm_func, kwargs))

            # ugly hack for now :
            if cm_func == "kidsdata.common_mode.common_itg" and "laser" not in kwargs:
                kwargs["laser"] = self.laser

            cm_func = _import_from(cm_func)
            # There is a copy here (with the .filled(0))
            output = cm_func(interferograms.reshape(shape[0], -1).filled(0), **kwargs).reshape(shape)
            # Put back the original mask
            interferograms = np.ma.array(output, mask=interferograms.mask)

        if baseline is not None:
            self.__log.debug("Polynomial baseline per block on laser position of deg {}".format(baseline))
            baselines = []
            # TODO: Can be parallalized like the continuum
            for _laser, _output in zip(self.laser, interferograms.swapaxes(0, 1)):
                # .filled is mandatory here...
                p = np.polynomial.polynomial.polyfit(_laser, _output.T.filled(0), deg=baseline)
                baselines.append(np.polynomial.polynomial.polyval(_laser, p))

            interferograms -= np.array(baselines).swapaxes(0, 1)

        return interferograms

    def _build_3d_wcs(
        self,
        ikid=None,
        wcs=None,
        coord="diff",
        cdelt=(0.1, 0.1, 0.2),
        cunit=("deg", "deg", "mm"),
        **kwargs,
    ):
        """Compute wcs and project the telescope position and optical path differences.

        Parameters
        ----------
        ikid : array, optional
            the selected kids index to consider (default: all)
        wcs : ~astropy.wcs.WCS, optional
            the projection wcs if provided, by default None
        coord : str, optional
            coordinate type, by default "diff"

        cdelt : tuple of 2 or 3 floats,
            either (spthe size of the pixels and delta opd width (see Notes) in ...
        cunit : tupe of 2 or 3 str
            ... the units of the above cdelt

        Returns
        -------
        ~astropy.wcs.WCS, tuple
            the projection wcs and shape of the resulting cube

        Notes
        -----
        When prodiving a tuple of length 2 for cdelt and cunit, the pixels are assumed spatially square,
        ie (dx, ds) is equivalent to (dx, dx, ds)
        """
        if ikid is None:
            ikid = np.arange(len(self.list_detector))
        else:
            ikid = np.asarray(ikid)

        if len(cdelt) == 2:
            cdelt = (cdelt[0], cdelt[0], cdelt[1])
        if len(cunit) == 2:
            cunit = (cunit[0], cunit[0], cunit[1])

        az, el, mask_tel = self.get_telescope_position(coord)
        good_tel = ~mask_tel
        az, el = az[good_tel], el[good_tel]

        opds = self.opds(ikid=tuple(ikid), **kwargs)[0][:, good_tel, :]

        _kidpar = self.kidpar.loc[self.list_detector[ikid]]

        # Need to include the extreme kidspar offsets
        kidspar_margin_x = (_kidpar["x0"].max() - _kidpar["x0"].min()) / cdelt[0]
        kidspar_margin_y = (_kidpar["y0"].max() - _kidpar["y0"].min()) / cdelt[1]

        if wcs is None:
            # Project only the telescope position
            wcs, _, _ = build_celestial_wcs(
                az,
                el,
                crval=(0, 0),
                ctype=("OLON-SFL", "OLAT-SFL"),
                cdelt=cdelt[0:2],
                cunit=cunit[0:2],
            )

            # Add marging from the kidpar offsets
            wcs.wcs.crpix[0:2] += (kidspar_margin_x / 2, kidspar_margin_y / 2)

        if wcs.is_celestial:
            # extend the wcs for a third axis :
            wcs = extend_wcs(wcs, opds.flatten(), crval=0, ctype="OPD", cdelt=cdelt[2], cunit=cunit[2])
            # Round the crpix3
            crpix3 = wcs.wcs.crpix[2]
            wcs.wcs.crpix[2] = np.round(crpix3)

        # az_all = (az[:, np.newaxis] + _kidpar["x0"]).T
        # el_all = (el[:, np.newaxis] + _kidpar["y0"]).T
        # Or use the maxima, which will be too big
        az_all = (np.array([az.min(), az.max()])[:, np.newaxis] + _kidpar["x0"]).T
        el_all = (np.array([el.min(), el.max()])[:, np.newaxis] + _kidpar["y0"]).T

        # Recompute the full projected coordinates
        x, y = wcs.celestial.all_world2pix(az_all, el_all, 0)
        z = wcs.sub([3]).all_world2pix([opds.min(), opds.max()], 0)[0]

        shape = (
            np.round(z.max()).astype(np.int) + 1,
            np.round(y.max()).astype(np.int) + 1,
            np.round(x.max()).astype(np.int) + 1,
        )

        return wcs, shape

    def _modulation_std(self, ikid=None, flatfield="amplitude"):
        """Compute the median standard deviation of kids within the modulation.

        Parameters
        ----------
        ikid : tuple (optional)
            The list of kid index in self.list_detector to use (default: all)
        flatfield: str (None|'amplitude'|'interferograms'|'specFF')
            the flatfield applied to the data prior to common mode removal (default: amplitude)

        Returns
        -------
        kid_weights ; array_like
            the corresponding kid_weights
        """
        if ikid is None:
            ikid = np.arange(len(self.list_detector))
        else:
            ikid = np.asarray(ikid)

        # KIDs selection
        interferograms = self.interferograms_pipeline(ikid=tuple(ikid), flatfield=flatfield, cm_func=None)

        if isinstance(interferograms, np.ma.MaskedArray):
            interferograms = interferograms.data

        mod_masq = self.mod_masq

        A_high = mod_masq_to_flag(mod_masq, ModulationValue.high)
        A_low = mod_masq_to_flag(mod_masq, ModulationValue.low)

        # Compute median standard deviation in the modulation points
        mad_stds = []
        for itgs, low, high in zip(interferograms.swapaxes(0, 1), A_low, A_high):
            itgs[:, low] -= np.median(itgs[:, low])
            itgs[:, high] -= np.median(itgs[:, high])

            mad_stds.append(np.median(np.abs(itgs[:, high | low]), axis=1))

        return np.asarray(mad_stds).T

    def interferogram_cube(
        self,
        ikid=None,
        wcs=None,
        shape=None,
        coord="diff",
        cdelt=(0.1, 0.1, 0.2),
        cunit=("deg", "deg", "mm"),
        kid_weights=None,
        opd_trim=None,
        **kwargs,
    ):
        """Project the interferograms into one 3D cube.

        Parameters
        ----------
        ikid : tuple (optional)
            The list of kid index in self.list_detector to use (default: all)
        wcs : ~astropy.wcs.WCS (optional)
            The 3D wcs to be used to project the data
        shape : tuple (optional)
            The output shape to be used for the projected cube
        coord : str
            The coordinates type to be used (default: 'diff')
        cdelt : tuple of 2 or 3 float
            the size of the pixels and delta opd width in ...
        cunit : tupe of 2 or 3 str
            ... the units of the above cdelt
        kid_weights : str (None|'std'|'continuum_std'| 'continuum_mad' | 'modulation_std' | key)
            the inter kid weight to use (see Note)
        opd_trim : float
            Fraction of spaxels in the 3d dimension to be kept

        Returns
        -------
        output : FTSData
            cube of projected interferograms

        Notes
        -----
        Any keyword arguments from `KissSpectroscopy.opds` or `KissSpectroscopy.interferogram_pipeline` can be used

        The kid weights are used to combine different kids together :
        - None : do not apply weights
        - `std` : standard deviation of each timeline (actually 1 / std**2) (!! Bad idea in interferometry)
        - `continuum_std` : standard deviation of continuum timelines (actually 1 / std**2)
        - `continuum_mad` : median absolute deviation of ontinuum timelines (actually 1 / mad**2)
        - `modulation_std` : standard deviation during modulation time (actually 1 / std**2)
        - key : any key from the kidpar table
        """
        if ikid is None:
            ikid = np.arange(len(self.list_detector))

        az, el, mask_tel = self.get_telescope_position(coord)
        good_tel = ~mask_tel
        az, el = az[good_tel], el[good_tel]

        # opds and #interferograms should be part of the object
        self.__log.info("Interferograms pipeline with {}".format(kwargs))
        data = self.interferograms_pipeline(tuple(ikid), **kwargs)[:, good_tel, :]

        self.__log.info("Computing OPDs")
        opds = self.opds(ikid=tuple(ikid), **kwargs)[0][:, good_tel, :]

        ## We do not have the telescope position at 4kHz, but we NEED it !
        self.__log.info("Computing projected quantities")
        wcs, _shape = self._build_3d_wcs(ikid=ikid, wcs=wcs, coord=coord, cdelt=cdelt, cunit=cunit, **kwargs)

        if shape is None:
            shape = _shape

        self.__log.info("Projecting data")
        # At this stage we have maps per kids
        offsets = self.kidpar.loc[self.list_detector[ikid]]["x0", "y0"]
        outputs, weights, hits = sky_to_cube(data, opds, az, el, offsets, wcs, shape)

        # At this satge data, weights, hits are (ndet, nitg, nx, ny)

        self.__log.info("Computing kid weights")
        if kid_weights is None:
            kid_weights = np.ones(outputs.shape[0])
        elif kid_weights == "std":
            self.__log.warning("Using std kid_weights in spectroscopy is probably a bad idea")
            with np.errstate(divide="ignore"):
                # Compute the weight per kid as the std of the median per interferogram
                # Probably NOT a good idea !!!!
                kid_weights = 1 / outputs.std(axis=(1, 2)) ** 2
        elif kid_weights == "continuum_std":
            with np.errstate(divide="ignore"):
                kid_weights = 1 / self.continuum_pipeline(tuple(ikid), **kwargs)[:, good_tel].std(axis=1) ** 2
        elif kid_weights == "continuum_mad":
            with np.errstate(divide="ignore"):
                kid_weights = 1 / mad_std(self.continuum_pipeline(tuple(ikid), **kwargs)[:, good_tel], axis=1) ** 2
        elif kid_weights == "modulation_std":
            with np.errstate(divide="ignore"):
                kid_weights = (
                    1 / self._modulation_std(ikid=ikid, flatfield=kwargs.get("flatfield", None))[:, good_tel] ** 2
                )
        elif kid_weights in self.kidpar.keys():
            _kidpar = self.kidpar.loc[self.list_detector[ikid]]
            kid_weights = _kidpar[kid_weights].data
        else:
            raise ValueError("Unknown kid weights : {}".format(kid_weights))

        bad_weight = np.isnan(kid_weights) | np.isinf(kid_weights)
        if np.any(bad_weight):
            kid_weights[bad_weight] = 0

        if isinstance(outputs, np.ma.MaskedArray):
            outputs = outputs.filled(0)

        if isinstance(kid_weights, np.ma.MaskedArray):
            kid_weights = kid_weights.filled(0)

        # Combine all kids, including inter kid weights
        weight = np.nansum(weights * kid_weights[:, None, None, None], axis=0)
        output = np.nansum(outputs * weights * kid_weights[:, None, None, None], axis=0) / weight
        hits = np.nansum(hits, axis=0)

        # Add standard keyword to header
        meta = self.meta
        meta["N_KIDS"] = len(ikid)

        # TODO: CUT hits/data/weight and wcs here
        if opd_trim is not None and isinstance(opd_trim, (int, np.int, float, np.float)):
            mostly_good_opd = (~np.isnan(output)).sum(axis=(1, 2))
            mostly_good_opd = np.abs(mostly_good_opd / np.median(mostly_good_opd) - 1) < opd_trim
            _slice = slice(*np.nonzero(mostly_good_opd)[0][[0, -1]])
            hits = hits[_slice]
            output = output[_slice]
            weight = weight[_slice]
            wcs.wcs.crpix[2] -= _slice.start

        return FTSData(
            output, wcs=wcs, meta=meta, mask=np.isnan(output), uncertainty=InverseVariance(weight), hits=hits
        )

    def interferogram_beamcubes(
        self,
        ikid=None,
        wcs=None,
        shape=None,
        coord="diff",
        cdelt=(0.1, 0.1, 0.2),
        cunit=("deg", "deg", "mm"),
        opd_trim=None,
        **kwargs,
    ):
        """Project the interferograms into individual 3D cubes.

        Parameters
        ----------
        ikid : tuple (optional)
            The list of kid index in self.list_detector to use (default: all)
        wcs : ~astropy.wcs.WCS (optional)
            The 3D wcs to be used to project the data
        shape : tuple (optional)
            The output shape to be used for the projected cube
        coord : str
            The coordinates type to be used (default: 'diff')
        cdelt : tuple of 2 or 3 float
            the size of the pixels and delta opd width in ...
        cunit : tupe of 2 or 3 str
            ... the units of the above cdelt

        opd_trim : float
            Fraction of spaxels in the 3d dimension to be kept

        Returns
        -------
        output : FTSData
            cube of projected interferograms

        Notes
        -----
        Any keyword arguments from `KissSpectroscopy.opds` or `KissSpectroscopy.interferogram_pipeline` can be used
        """
        if ikid is None:
            ikid = np.arange(len(self.list_detector))

        # expand cdelt and cunit if present
        if len(cdelt) == 2:
            cdelt = cdelt[0], cdelt[0], cdelt[1]
        if len(cunit) == 2:
            cunit = cunit[0], cunit[0], cunit[1]

        az, el, mask_tel = self.get_telescope_position(coord)
        good_tel = ~mask_tel
        az, el = az[good_tel], el[good_tel]

        # opds and #interferograms should be part of the object
        self.__log.info("Interferograms pipeline")
        kwargs["flatfield"] = None
        data = self.interferograms_pipeline(tuple(ikid), **kwargs)[:, good_tel, :]

        self.__log.info("Computing opds")
        opds = self.opds(ikid=tuple(ikid), **kwargs)[0][:, good_tel, :]

        ## We do not have the telescope position at 4kHz, but we NEED it !
        self.__log.info("Computing WCS")
        if wcs is None:
            # Move cdelt back to celestial only
            wcs, x, y = build_celestial_wcs(
                az, el, ctype=("OLON-SFL", "OLAT-SFL"), crval=(0, 0), cdelt=cdelt[0:2], cunit=cunit[0:2]
            )
        else:
            x, y = wcs.all_world2pix(az, el, 0)

        if wcs.is_celestial:
            # extend the wcs for a third axis :
            wcs = extend_wcs(wcs, opds.flatten(), crval=0, ctype="OPD", cdelt=cdelt[2], cunit=cunit[2])
            # Round the crpix3
            wcs.wcs.crpix[2] = np.round(wcs.wcs.crpix[2])

        z = wcs.sub([3]).all_world2pix([opds.min(), opds.max()], 0)[0]

        shape = (
            np.round(z.max()).astype(np.int) + 1,
            np.round(y.max()).astype(np.int) + 1,
            np.round(x.max()).astype(np.int) + 1,
        )

        self.__log.info("Projecting data")

        # Null offsets for a beammap
        offsets = Table([Column(np.zeros_like(ikid), name="x0"), Column(np.zeros_like(ikid), name="y0")])
        outputs, weights, hits = sky_to_cube(data, opds, az, el, offsets, wcs, shape)

        # At this stage outputs shape is (nkids, nitg, nx, ny)

        # TODO: Check this
        # +: CUT hits/data/weight and wcs here
        if opd_trim is not None and isinstance(opd_trim, (int, np.int, float, np.float)):
            mostly_good_opd = (~np.isnan(outputs)).sum(axis=(0, 2, 3))
            mostly_good_opd = np.abs(mostly_good_opd / np.median(mostly_good_opd) - 1) < opd_trim
            _slice = slice(*np.nonzero(mostly_good_opd)[0][[0, -1]])
            hits = hits[:, _slice]
            outputs = outputs[:, _slice]
            weights = weights[:, _slice]
            wcs.wcs.crpix[2] -= _slice.start

        return (outputs, weights, hits), wcs

    def interferograms_psds(self, datas, Fs, rebin, *args, **kwargs):
        freq, psds = psd_cal(datas, Fs, rebin)
        return freq, psds

    def plot_interferograms_psds(self, datas, Fs, rebin, ikid, *args, **kwargs):
        if ikid is None:
            ikid = np.arange(len(self.list_detector))

        freq, psds = self.interferograms_psds(datas, Fs, rebin)

        return (
            kids_plots.plot_psd(psds, freq, ikid, self.list_detector, xmin=None, xmax=None, ymax=None, ymin=None),
            freq,
            psds,
        )<|MERGE_RESOLUTION|>--- conflicted
+++ resolved
@@ -31,13 +31,9 @@
 from .utils import roll_fft, build_celestial_wcs, extend_wcs
 from .utils import _import_from
 from .utils import interferograms_regrid, project_3d
-<<<<<<< HEAD
 from .utils import psd_cal
 from . import kids_plots
-from .kids_calib import ModulationValue, A_masq_to_flag
-=======
 from .kids_calib import ModulationValue, mod_masq_to_flag
->>>>>>> f092c113
 from .db import RE_SCAN
 
 from .ftsdata import FTSData
@@ -141,11 +137,7 @@
 
 def sky_to_cube(data, opds, az, el, offsets, wcs, shape):
 
-    with Pool(
-        cpu_count(),
-        initializer=_pool_initializer,
-        initargs=(data, opds, az, el, offsets, wcs, shape),
-    ) as pool:
+    with Pool(cpu_count(), initializer=_pool_initializer, initargs=(data, opds, az, el, offsets, wcs, shape),) as pool:
         items = pool.map(_sky_to_cube, np.array_split(np.arange(data.shape[0]), cpu_count()))
 
     outputs = np.vstack([item[0] for item in items if len(item[0]) != 0])
@@ -791,13 +783,7 @@
         return interferograms
 
     def _build_3d_wcs(
-        self,
-        ikid=None,
-        wcs=None,
-        coord="diff",
-        cdelt=(0.1, 0.1, 0.2),
-        cunit=("deg", "deg", "mm"),
-        **kwargs,
+        self, ikid=None, wcs=None, coord="diff", cdelt=(0.1, 0.1, 0.2), cunit=("deg", "deg", "mm"), **kwargs,
     ):
         """Compute wcs and project the telescope position and optical path differences.
 
@@ -850,12 +836,7 @@
         if wcs is None:
             # Project only the telescope position
             wcs, _, _ = build_celestial_wcs(
-                az,
-                el,
-                crval=(0, 0),
-                ctype=("OLON-SFL", "OLAT-SFL"),
-                cdelt=cdelt[0:2],
-                cunit=cunit[0:2],
+                az, el, crval=(0, 0), ctype=("OLON-SFL", "OLAT-SFL"), cdelt=cdelt[0:2], cunit=cunit[0:2],
             )
 
             # Add marging from the kidpar offsets
